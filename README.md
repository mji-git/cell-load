# Cell Load

A PyTorch-based data loading library for single-cell perturbation data.

## Features

- Load perturbation data from H5 files (AnnData format)
- Support for multiple cell types per dataset
- Configurable mapping strategies for control cell selection
- Zero-shot and few-shot learning support
- Cell barcode tracking (optional)
- **Preprocessing utilities for quality control and data filtering**

## Installation

```bash
pip install cell-load
```

## Quick Start

### 1. Create a TOML configuration file:

The TOML configuration file defines your datasets, training splits, and experimental setup. Here's the format:

```toml
# Dataset paths - maps dataset names to their directories
[datasets]
replogle = "/path/to/replogle_dataset/" # ADDS ALL h5 or h5ad files in this folder to training
jurkat = "/path/to/jurkat_dataset/"

# Training specifications
# All cell types in a dataset automatically go into training (excluding zeroshot/fewshot overrides)
[training]
replogle = "train"
jurkat = "train"

# Zeroshot specifications - entire cell types go to val or test
[zeroshot]
"replogle.jurkat" = "test"
"jurkat.rpe1" = "val"

# Fewshot specifications - explicit perturbation lists
[fewshot]

[fewshot."replogle.rpe1"]
val = ["AARS"]
test = ["AARS", "NUP107", "RPUSD4"]  # can overlap with val
# train gets all other perturbations automatically

[fewshot."jurkat.k562"]
val = ["GENE1", "GENE2"]
test = ["GENE3", "GENE4"]
```

#### TOML Configuration Format

**`[datasets]`**: Maps dataset names to their directory paths
- Each dataset should contain H5 files (one per cell type)
- Files should be named like `cell_type.h5` or `cell_type.h5ad`

**`[training]`**: Specifies which datasets are used for training
- Set to `"train"` to include all cell types in training (except those in zeroshot/fewshot)

**`[zeroshot]`**: Holds out entire cell types for testing
- Format: `"dataset.cell_type" = "split"`
- Split can be `"val"` or `"test"`
- Example: `"replogle.jurkat" = "test"` holds out all Jurkat cells from training

**`[fewshot]`**: Holds out specific perturbations within cell types
- Format: `[fewshot."dataset.cell_type"]`
- `val = ["pert1", "pert2"]`: Perturbations for validation
- `test = ["pert3", "pert4"]`: Perturbations for testing
- Remaining perturbations go to training

It is worth noting that control cell mapping is only done withi the same file (e.g., 
a perturbed cell will not get mapped to a control cell from a different h5 file, even
if it has matched covariates).

### 2. Command Line Usage

The most common parameters for data loading are:

```bash
# Basic required parameters
data.kwargs.toml_config_path=/path/to/config.toml
data.kwargs.embed_key=X_hvg
data.kwargs.num_workers=24
data.kwargs.batch_col=gem_group
data.kwargs.pert_col=gene
data.kwargs.cell_type_key=cell_type
data.kwargs.control_pert=non-targeting

# Optional parameters
data.kwargs.barcode=true  # Enable cell barcode output
data.kwargs.perturbation_features_file=/path/to/gene_embeddings.pt
data.kwargs.output_space=gene
data.kwargs.basal_mapping_strategy=random
data.kwargs.n_basal_samples=1
data.kwargs.should_yield_control_cells=true
```

### 3. Programmatic Usage

```python
from cell_load.data_modules import PerturbationDataModule

dm = PerturbationDataModule(
    # Required parameters
    toml_config_path="/path/to/config.toml",
    embed_key="X_hvg",
    num_workers=24,
    batch_col="gem_group",
    pert_col="gene",
    cell_type_key="cell_type",
    control_pert="non-targeting",
    
    # Optional parameters
    barcode=True,  # Enable cell barcode output
    perturbation_features_file="/path/to/gene_embeddings.pt",
    output_space="gene",
    basal_mapping_strategy="random",
    n_basal_samples=1,
    should_yield_control_cells=True,
    batch_size=128,
)
dm.setup()

# Get training data
train_loader = dm.train_dataloader()
for batch in train_loader:
    # batch contains:
    # - pert_cell_emb: perturbed cell embeddings
    # - ctrl_cell_emb: control cell embeddings
    # - pert_emb: perturbation one-hot encodings or embeddings
    # - pert_name: perturbation names
    # - cell_type: cell types
    # - batch: batch information
    # - pert_cell_barcode: cell barcodes (if barcode=True)
    # - ctrl_cell_barcode: control cell barcodes (if barcode=True)
    pass
```

## Preprocessing

Cell Load provides several preprocessing utilities to help with data quality control and filtering before training.

### Quality Control: On-Target Knockdown Filtering

The `filter_on_target_knockdown` function filters perturbation data based on the effectiveness of gene knockdown. This is crucial for ensuring that your perturbation experiments actually worked as intended.

```python
import anndata
from cell_load.utils.data_utils import filter_on_target_knockdown

# Load your AnnData object
adata = anndata.read_h5ad("your_data.h5ad")

# Apply quality control filtering
filtered_adata = filter_on_target_knockdown(
    adata=adata,
    perturbation_column="gene",           # Column in obs containing perturbation info
    control_label="non-targeting",        # Label for control cells
    residual_expression=0.30,             # Perturbation-level threshold (30% residual = 70% knockdown)
    cell_residual_expression=0.50,        # Cell-level threshold (50% residual = 50% knockdown)
    min_cells=30,                         # Minimum cells per perturbation after filtering
    layer=None,                           # Use adata.X (or specify a layer)
    var_gene_name="gene_name"             # Column in var containing gene names
)

print(f"Original cells: {adata.n_obs}")
print(f"Filtered cells: {filtered_adata.n_obs}")
print(f"Removed {adata.n_obs - filtered_adata.n_obs} cells due to poor knockdown")
```

#### How the Filtering Works

The `filter_on_target_knockdown` function performs a three-stage filtering process:

1. **Perturbation-level filtering**: Keeps only perturbations where the average knockdown ≥ (1 - `residual_expression`)
2. **Cell-level filtering**: Within those perturbations, keeps only cells where knockdown ≥ (1 - `cell_residual_expression`)
3. **Minimum cell count**: Discards perturbations that have fewer than `min_cells` cells remaining after stages 1-2

Control cells are always preserved regardless of these criteria.

#### Parameters

- **`residual_expression`** (default: 0.30): Perturbation-level threshold. 0.30 means 70% knockdown required.
- **`cell_residual_expression`** (default: 0.50): Cell-level threshold. 0.50 means 50% knockdown required per cell.
- **`min_cells`** (default: 30): Minimum number of cells per perturbation after filtering.
- **`layer`**: Use a specific layer instead of `adata.X` (e.g., "counts", "log1p").
- **`var_gene_name`**: Column in `adata.var` containing gene names (default: "gene_name").

### Other Preprocessing Utilities

#### Check Individual Perturbation Effectiveness

```python
from cell_load.utils.data_utils import is_on_target_knockdown

# Check if a specific perturbation worked
is_effective = is_on_target_knockdown(
    adata=adata,
    target_gene="GENE1",
    perturbation_column="gene",
    control_label="non-targeting",
    residual_expression=0.30
)
print(f"GENE1 knockdown effective: {is_effective}")
```

#### Data Type Detection

```python
from cell_load.utils.data_utils import suspected_discrete_torch, suspected_log_torch

# Check if data appears to be raw counts
is_discrete = suspected_discrete_torch(torch_tensor_data)
print(f"Data appears to be discrete counts: {is_discrete}")

# Check if data is log-transformed
is_logged = suspected_log_torch(torch_tensor_data)
print(f"Data appears to be log-transformed: {is_logged}")
```

#### Gene Name Indexing

```python
from cell_load.utils.data_utils import set_var_index_to_col

# Set the var index to use gene names from a specific column
adata = set_var_index_to_col(adata, col="gene_name")
```

### Preprocessing Workflow Example

Here's a typical preprocessing workflow:

```python
import anndata
from cell_load.utils.data_utils import filter_on_target_knockdown, set_var_index_to_col

# 1. Load data
adata = anndata.read_h5ad("raw_data.h5ad")

# 2. Set up gene names as index (if needed)
adata = set_var_index_to_col(adata, col="gene_name")

# 3. Apply quality control filtering
filtered_adata = filter_on_target_knockdown(
    adata=adata,
    perturbation_column="gene",
    control_label="non-targeting",
    residual_expression=0.30,
    cell_residual_expression=0.50,
    min_cells=30
)

# 4. Save filtered data
filtered_adata.write_h5ad("filtered_data.h5ad")

# 5. Use in your TOML config
# [datasets]
# my_dataset = "/path/to/filtered_data.h5ad"
```

## Parameter Reference

### Required Parameters

- **`toml_config_path`**: Path to the TOML configuration file defining datasets and splits
- **`embed_key`**: Key in the H5 file's `obsm` section to use for cell embeddings (e.g., "X_hvg", "X_state")
- **`pert_col`**: Column name in `obs` for perturbation information (default: "gene")
- **`cell_type_key`**: Column name in `obs` for cell type information (default: "cell_type")
- **`batch_col`**: Column name in `obs` for batch/plate information (default: "gem_group")
- **`control_pert`**: Value in `pert_col` that represents control cells (default: "non-targeting")

### Optional Parameters

- **`barcode`**: If `true`, include cell barcodes in output (default: `false`)
- **`perturbation_features_file`**: Path to .pt file containing pre-computed gene embeddings
- **`output_space`**: Output space for model predictions ("gene" or "all", default: "gene")
- **`basal_mapping_strategy`**: Strategy for mapping perturbed cells to controls ("batch" or "random", default: "random")
- **`n_basal_samples`**: Number of control cells to sample per perturbed cell (default: 1)
- **`should_yield_control_cells`**: Include control cells in output (default: `true`)
- **`num_workers`**: Number of workers for data loading (default: 8)
- **`batch_size`**: Batch size for training (default: 128)

### Usage

To enable cell barcode output, add the following to your command line:

```bash
<<<<<<< HEAD
data.kwargs.barcode=true
```

Or when creating the data module programmatically:

```python
from cell_load.data_modules import PerturbationDataModule

dm = PerturbationDataModule(
    toml_config_path="config.toml",
    # ... other parameters
)
```

## Advanced Configuration

### Zero-shot Learning

To set up zero-shot learning (entire cell types held out for testing):

```toml
[zeroshot]
"dataset.cell_type" = "test"
=======
uv pip install cell-load
>>>>>>> 9c13f2f1
```

### Few-shot Learning

To set up few-shot learning (specific perturbations held out):

```toml
[fewshot."dataset.cell_type"]
val = ["pert1", "pert2"]
test = ["pert3", "pert4"]
```

### Custom Perturbation Features

To use pre-computed gene embeddings instead of one-hot encodings:

```bash
data.kwargs.perturbation_features_file=/path/to/gene_embeddings.pt
```

The .pt file should contain a dictionary mapping gene names to embedding vectors.

## Dataset Management

### Getting Datasets

Currently, Cell Load expects datasets to be in H5/AnnData format and stored locally. Users need to:

1. **Obtain datasets** from their original sources (e.g., published papers, repositories)
2. **Convert to AnnData format** if not already in that format
3. **Apply preprocessing** using the utilities described above
4. **Organize by cell type** with one H5 file per cell type<|MERGE_RESOLUTION|>--- conflicted
+++ resolved
@@ -14,7 +14,7 @@
 ## Installation
 
 ```bash
-pip install cell-load
+uv pip install cell-load
 ```
 
 ## Quick Start
@@ -291,7 +291,6 @@
 To enable cell barcode output, add the following to your command line:
 
 ```bash
-<<<<<<< HEAD
 data.kwargs.barcode=true
 ```
 
@@ -315,9 +314,6 @@
 ```toml
 [zeroshot]
 "dataset.cell_type" = "test"
-=======
-uv pip install cell-load
->>>>>>> 9c13f2f1
 ```
 
 ### Few-shot Learning
